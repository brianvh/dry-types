<<<<<<< HEAD
## Added

* `Type#optional?` returns true if type is Sum and left is nil (GustavoCaso)
=======
# v0.10.1 to-be-released

## Added

* `Type#pristine` returns a type without `meta` (flash-gordon)
>>>>>>> 3bf503e9

# v0.10.0 2017-04-26

## Added

* Types can be used in `case` statements now (GustavoCaso)

## Fixed

* Return original value when Date.parse raises a RangeError (jviney)

## Changed

* Meta data are now stored separately from options (flash-gordon)
* `Types::Object` was renamed to `Types::Any` (flash-gordon)

[Compare v0.9.4...v0.10.0](https://github.com/dryrb/dry-types/compare/v0.9.4...v0.10.0)

# v0.9.4 2017-01-24

## Added

* Added `Types::Object` which passes an object of any type (flash-gordon)

[Compare v0.9.3...v0.9.4](https://github.com/dryrb/dry-types/compare/v0.9.3...v0.9.4)

# v0.9.3 2016-12-03

## Fixed

* Updated to dry-core >= 0.2.1 (ruby warnings are gone) (flash-gordon)

[Compare v0.9.2...v0.9.3](https://github.com/dryrb/dry-types/compare/v0.9.2...v0.9.3)

# v0.9.2 2016-11-13

## Added

* Support for `"Y"` and `"N"` as `true` and `false` values, respectively (scare21410)

## Changed

* Optimized object allocation in hash schemas, resulting in up to 25% speed boost (davydovanton)

[Compare v0.9.1...v0.9.2](https://github.com/dryrb/dry-types/compare/v0.9.1...v0.9.2)

# v0.9.1 2016-11-04

## Fixed

* `Hash#strict_with_defaults` properly evaluates callable defaults (bolshakov)

## Changed

* `Hash#weak` accepts Hash-descendants again (solnic)

[Compare v0.9.0...v0.9.1](https://github.com/dryrb/dry-types/compare/v0.9.0...v0.9.1)

# v0.9.0 2016-09-21

## Added

* `Hash#strict_with_defaults` which validates presence of all required keys and respects default types for missing *values* (backus)
* `Type#constrained?` method (flash-gordon)

## Fixed

* Summing two constrained types works correctly (flash-gordon)
* `Types::Array::Member#valid?` in cases where member type is a constraint (solnic)
* `Hash::Schema#try` handles exceptions properly and returns a failure object (solnic)

## Changed

* [BREAKING] Renamed `Hash##{schema=>permissive}` (backus)
* [BREAKING] `dry-monads` dependency was made optional, Maybe types are available after `Dry::Types.load_extensions(:maybe)` (flash-gordon)
* [BREAKING] `Dry::Types::Struct` and `Dry::Types::Value` have been extracted to [`dry-struct`](https://github.com/dry-rb/dry-struct) (backus)
* `Types::Form::Bool` supports upcased true/false values (kirs)
* `Types::Form::{Date,DateTime,Time}` fail gracefully for invalid input (padde)
* ice_nine dependency has been dropped as it was required by Struct only (flash-gordon)

[Compare v0.8.1...v0.9.0](https://github.com/dryrb/dry-types/compare/v0.8.1...v0.9.0)

# v0.8.1 2016-07-13

## Fixed

* Compiler no longer chokes on type nodes without args (solnic)
* Removed `bin/console` from gem package (solnic)

[Compare v0.8.0...v0.8.1](https://github.com/dryrb/dry-types/compare/v0.8.0...v0.8.1)

# v0.8.0 2016-07-01

## Added

* `Struct` now implements `Type` interface so ie `SomeStruct | String` works now (flash-gordon)
* `:weak` Hash constructor which can partially coerce a hash even when it includes invalid values (solnic)
* Types include `Dry::Equalizer` now (flash-gordon)

## Fixed

* `Struct#to_hash` descends into arrays too (nepalez)
* `Default#with` works now (flash-gordon)

## Changed

* `:symbolized` hash schema is now based on `:weak` schema (solnic)
* `Struct::Value` instances are now **deeply frozen** via ice_nine (backus)

[Compare v0.7.2...v0.8.0](https://github.com/dryrb/dry-types/compare/v0.7.2...v0.8.0)

# v0.7.2 2016-05-11

## Fixed

- `Bool#default` gladly accepts `false` as its value (solnic)
- Creating an empty schema with input processor no longer fails (lasseebert)

## Changed

- Allow multiple calls to meta (solnic)
- Allow capitalised versions of true and false values for boolean coercions (nil0bject)
- Replace kleisli with dry-monads (flash-gordon)
- Use coercions from Kernel (flash-gordon)
- Decimal coercions now work with Float (flash-gordon)
- Coerce empty strings in form posts to blank arrays and hashes (timriley)
- update to use dry-logic v0.2.3 (fran-worley)

[Compare v0.7.1...v0.7.2](https://github.com/dryrb/dry-types/compare/v0.7.1...v0.7.2)

# v0.7.1 2016-04-06

## Added

- `JSON::*` types with JSON-specific coercions (coop)

## Fixed

- Schema is properly inherited in Struct (backus)
- `constructor_type` is properly inherited in Struct (fbernier)

[Compare v0.7.0...v0.7.1](https://github.com/dryrb/dry-types/compare/v0.7.0...v0.7.1)

# v0.7.0 2016-03-30

Major focus of this release is to make complex type composition possible and improving constraint errors to be more meaningful.

## Added

- `Type#try` interface that tries to process the input and return a result object which can be either a success or failure (solnic)
- `#meta` interface for setting arbitrary meta data on types (solnic)
- `ConstraintError` has a message which includes information about the predicate which failed ie `nil violates constraints (type?(String) failed)` (solnic)
- `Struct` uses `Dry::Equalizer` too, just like `Value` (AMHOL)
- `Sum::Constrained` which has a disjunction rule built from its types (solnic)
- Compiler supports `[:constructor, [primitive, fn_proc]]` nodes (solnic)
- Compiler supports building schema-less `form.hash` types (solnic)

## Fixed

- `Sum` now supports complex types like `Array` or `Hash` with member types and/or constraints (solnic)
- `Default#constrained` will properly wrap a new constrained type (solnic)

## Changed

- [BREAKING] Renamed `Type#{optional=>maybe}` (AMHOL)
- [BREAKING] `Type#optional(other)` builds a sum: `Strict::Nil | other` (AMHOL)
- [BREAKING] Type objects are now frozen (solnic)
- [BREAKING] `Value` instances are frozen (AMHOL)
- `Array` is no longer a constructor and has a `Array::Member` subclass (solnic)
- `Hash` is no longer a constructor and is split into `Hash::Safe`, `Hash::Strict` and `Hash::Symbolized` (solnic)
- `Constrained` has now a `Constrained::Coercible` subclass which will try to apply its type prior applying its rule (solnic)
- `#maybe` uses `Strict::Nil` now (solnic)
- `Type#default` will raise if `nil` was passed for `Maybe` type (solnic)
- `Hash` with a schema will set maybe values for missing keys or nils (flash-gordon)

[Compare v0.6.0...v0.7.0](https://github.com/dryrb/dry-types/compare/v0.6.0...v0.7.0)

# v0.6.0 2016-03-16

Renamed from `dry-data` to `dry-types` and:

## Added

* `Dry::Types.module` which returns a namespace for inclusion which has all
  built-in types defined as constants (solnic)
* `Hash#schema` supports default values now (solnic)
* `Hash#symbolized` passes through keys that are already symbols (solnic)
* `Struct.new` uses an empty hash by default as input (solnic)
* `Struct.constructor_type` macro can be used to change attributes constructor (solnic)
* `default` accepts a block now for dynamic values (solnic)
* `Types.register_class` accepts a second arg which is the name of the class'
  constructor method, defaults to `:new` (solnic)

## Fixed

* `Struct` will simply pass-through the input if it is already a struct (solnic)
* `default` will raise if a value violates constraints (solnic)
* Evaluating a default value tries to use type's constructor which makes it work
  with types that may coerce an input into nil (solnic)
* `enum` works just fine with integer-values (solnic)
* `enum` + `default` works just fine (solnic)
* `Optional` no longer responds to `primitive` as it makes no sense since there's
  no single primitive for an optional value (solnic)
* `Optional` passes-through a value which is already a maybe (solnic)

## Changed

* `Dry::Types::Definition` is now the base type definition object (solnic)
* `Dry::Types::Constructor` is now a type definition with a constructor function (solnic)

[Compare v0.5.1...v0.6.0](https://github.com/dryrb/dry-types/compare/v0.5.1...v0.6.0)

# v0.5.1 2016-01-11

## Added

* `Dry::Data::Type#safe` for types which can skip constructor when primitive does
  not match input's class (solnic)
* `form.array` and `form.hash` safe types (solnic)

[Compare v0.5.0...v0.5.1](https://github.com/dryrb/dry-types/compare/v0.5.0...v0.5.1)

# v0.5.0 2016-01-11

## Added

* `Type#default` interface for defining a type with a default value (solnic)

## Changed

* [BREAKING] `Dry::Data::Type.new` accepts constructor and *options* now (solnic)
* Renamed `Dry::Data::Type::{Enum,Constrained}` => `Dry::Data::{Enum,Constrained}` (solnic)
* `dry-logic` is now a dependency for constrained types (solnic)
* Constrained types are now always available (solnic)
* `strict.*` category uses constrained types with `:type?` predicate (solnic)
* `SumType#call` no longer needs to rescue from `TypeError` (solnic)

## Fixed

* `attribute` raises proper error when type definition is missing (solnic)

[Compare v0.4.2...v0.5.0](https://github.com/dryrb/dry-types/compare/v0.4.2...v0.5.0)

# v0.4.2 2015-12-27

## Added

* Support for arrays in type compiler (solnic)

## Changed

* Array member uses type objects now rather than just their constructors (solnic)

[Compare v0.4.1...v0.4.2](https://github.com/dryrb/dry-types/compare/v0.4.1...v0.4.2)

# v0.4.0 2015-12-11

## Added

* Support for sum-types with constraint type (solnic)
* `Dry::Data::Type#optional` for defining optional types (solnic)

## Changed

* `Dry::Data['optional']` was **removed** in favor of `Dry::Data::Type#optional` (solnic)

[Compare v0.3.2...v0.4.0](https://github.com/dryrb/dry-types/compare/v0.3.2...v0.4.0)

# v0.3.2 2015-12-10

## Added

* `Dry::Data::Value` which works like a struct but is a value object with equalizer (solnic)

## Fixed

* Added missing require for `dry-equalizer` (solnic)

[Compare v0.3.1...v0.3.2](https://github.com/dryrb/dry-types/compare/v0.3.1...v0.3.2)

# v0.3.1 2015-12-09

## Changed

* Removed require of constrained type and make it optional (solnic)

[Compare v0.3.0...v0.3.1](https://github.com/dryrb/dry-types/compare/v0.3.0...v0.3.1)

# v0.3.0 2015-12-09

## Added

* `Type#constrained` interface for defining constrained types (solnic)
* `Dry::Data` can be configured with a type namespace (solnic)
* `Dry::Data.finalize` can be used to define types as constants under configured namespace (solnic)
* `Dry::Data::Type#enum` for defining an enum from a specific type (solnic)
* New types: `symbol` and `class` along with their `strict` versions (solnic)

[Compare v0.2.1...v0.3.0](https://github.com/dryrb/dry-types/compare/v0.2.1...v0.3.0)

# v0.2.1 2015-11-30

## Added

* Type compiler supports nested hashes now (solnic)

## Fixed

* `form.bool` sum is using correct right-side `form.false` type (solnic)

## Changed

* Improved structure of the ast (solnic)

[Compare v0.2.0...v0.2.1](https://github.com/dryrb/dry-types/compare/v0.2.0...v0.2.1)

# v0.2.0 2015-11-29

## Added

* `form.nil` which coerces empty strings to `nil` (solnic)
* `bool` sum-type (true | false) (solnic)
* Type compiler supports sum-types now (solnic)

## Changed

* Constructing optional types uses the new `Dry::Data["optional"]` built-in type (solnic)

[Compare v0.1.0...v0.2.0](https://github.com/dryrb/dry-types/compare/v0.1.0...v0.2.0)

# v0.1.0 2015-11-27

## Added

* `form.*` coercible types (solnic)
* `Type::Hash#strict` for defining hashes with a strict schema (solnic)
* `Type::Hash#symbolized` for defining hashes that will symbolize keys (solnic)
* `Dry::Data.register_class` short-cut interface for registering a class and
  setting its `.new` method as the constructor (solnic)
* `Dry::Data::Compiler` for building a type from a simple ast (solnic)

[Compare v0.0.1...HEAD](https://github.com/dryrb/dry-types/compare/v0.0.1...HEAD)

# v0.0.1 2015-10-05

First public release<|MERGE_RESOLUTION|>--- conflicted
+++ resolved
@@ -1,14 +1,7 @@
-<<<<<<< HEAD
 ## Added
 
 * `Type#optional?` returns true if type is Sum and left is nil (GustavoCaso)
-=======
-# v0.10.1 to-be-released
-
-## Added
-
 * `Type#pristine` returns a type without `meta` (flash-gordon)
->>>>>>> 3bf503e9
 
 # v0.10.0 2017-04-26
 
