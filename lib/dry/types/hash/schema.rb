--- conflicted
+++ resolved
@@ -99,7 +99,88 @@
         end
         alias_method :===, :valid?
 
-<<<<<<< HEAD
+        # Whether the schema rejects unknown keys
+        # @return [Boolean]
+        def strict?
+          meta.fetch(:strict, false)
+        end
+
+        # Make the schema intolerant to unknown keys
+        # @return [Schema]
+        def strict
+          meta(strict: true)
+        end
+
+        # Injects a key transformation function
+        # @param [#call,nil] proc
+        # @param [#call,nil] block
+        # @return [Schema]
+        def with_key_transform(proc = nil, &block)
+          fn = proc || block
+
+          if fn.nil?
+            raise ArgumentError, "a block or callable argument is required"
+          end
+
+          handle = Dry::Types::FnContainer.register(fn)
+          meta(key_transform_fn: handle)
+        end
+
+        # @param [{Symbol => Definition}] type_map
+        # @return [Schema]
+        def schema(type_map)
+          member_types = self.member_types.merge(transform_types(type_map))
+          Schema.new(primitive, **options, member_types: member_types, meta: meta)
+        end
+
+        private
+
+        def resolve(hash)
+          result = {}
+
+          hash.each do |key, value|
+            k = transform_key.(key)
+
+            if member_types.key?(k)
+              result[k] = yield(member_types[k], k, value)
+            elsif strict?
+              raise UnknownKeysError.new(*unexpected_keys(hash.keys))
+            end
+          end
+
+          if result.size < member_types.size
+            resolve_missing_keys(result, &Proc.new)
+          end
+
+          result
+        end
+
+        def resolve_missing_keys(result)
+          member_types.each do |k, type|
+            next if result.key?(k)
+
+            if type.default?
+              result[k] = yield(type, k, Undefined)
+            elsif !type.meta[:omittable]
+              raise MissingKeyError, k
+            end
+          end
+        end
+
+        # @param [Array<Symbol>]
+        # @return [Array<Symbol>]
+        def unexpected_keys(keys)
+          keys.map(&transform_key) - member_types.keys
+        end
+
+        # @param [Hash] hash
+        # @return [Hash{Symbol => Object}]
+        def try_coerce(hash)
+          resolve(hash) do |type, key, value|
+            yield(key, type.try(value))
+          end
+        end
+
         # @param [Hash] hash
         # @return [Hash{Symbol => Object}]
         def coerce(hash)
@@ -112,100 +193,6 @@
               raise SchemaError.new(key, value, e.message)
             end
           end
-=======
-        # Whether the schema rejects unknown keys
-        # @return [Boolean]
-        def strict?
-          meta.fetch(:strict, false)
->>>>>>> abaf5efd
-        end
-
-        # Make the schema intolerant to unknown keys
-        # @return [Schema]
-        def strict
-          meta(strict: true)
-        end
-
-        # Injects a key transformation function
-        # @param [#call,nil] proc
-        # @param [#call,nil] block
-        # @return [Schema]
-        def with_key_transform(proc = nil, &block)
-          fn = proc || block
-
-          if fn.nil?
-            raise ArgumentError, "a block or callable argument is required"
-          end
-
-          handle = Dry::Types::FnContainer.register(fn)
-          meta(key_transform_fn: handle)
-        end
-
-        # @param [{Symbol => Definition}] type_map
-        # @return [Schema]
-        def schema(type_map)
-          member_types = self.member_types.merge(transform_types(type_map))
-          Schema.new(primitive, **options, member_types: member_types, meta: meta)
-        end
-
-        private
-
-        def resolve(hash)
-          result = {}
-
-          hash.each do |key, value|
-            k = transform_key.(key)
-
-            if member_types.key?(k)
-              result[k] = yield(member_types[k], k, value)
-            elsif strict?
-              raise UnknownKeysError.new(*unexpected_keys(hash.keys))
-            end
-          end
-
-          if result.size < member_types.size
-            resolve_missing_keys(result, &Proc.new)
-          end
-
-          result
-        end
-
-        def resolve_missing_keys(result)
-          member_types.each do |k, type|
-            next if result.key?(k)
-
-            if type.default?
-              result[k] = yield(type, k, Undefined)
-            elsif !type.meta[:omittable]
-              raise MissingKeyError, k
-            end
-          end
-        end
-
-        # @param [Array<Symbol>]
-        # @return [Array<Symbol>]
-        def unexpected_keys(keys)
-          keys.map(&transform_key) - member_types.keys
-        end
-
-        # @param [Hash] hash
-        # @return [Hash{Symbol => Object}]
-        def try_coerce(hash)
-          resolve(hash) do |type, key, value|
-            yield(key, type.try(value))
-          end
-        end
-
-        # @param [Hash] hash
-        # @return [Hash{Symbol => Object}]
-        def coerce(hash)
-          resolve(hash) do |type, key, value|
-            begin
-              type.call(value)
-            rescue ConstraintError => e
-              raise SchemaError.new(key, value, e.result)
-            end
-          end
         end
       end
     end
