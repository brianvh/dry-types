--- conflicted
+++ resolved
@@ -34,7 +34,6 @@
         compose(other, Sum)
       end
 
-<<<<<<< HEAD
       # Compose two types into an Intersection type
       #
       # @param [Type] other
@@ -44,7 +43,8 @@
       # @api private
       def &(other)
         compose(other, Intersection)
-=======
+      end
+
       # Compose two types into an Implication type
       #
       # @param [Type] other
@@ -54,7 +54,6 @@
       # @api private
       def >(other)
         compose(other, Implication)
->>>>>>> 13baadef
       end
 
       # Turn a type into an optional type
