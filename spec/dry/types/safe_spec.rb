--- conflicted
+++ resolved
@@ -19,11 +19,7 @@
 
   context 'with a params hash' do
     subject(:type) do
-<<<<<<< HEAD
-      Dry::Types['params.hash'].weak(age: 'coercible.int', active: 'params.bool')
-=======
-      Dry::Types['form.hash'].weak(age: 'coercible.integer', active: 'form.bool')
->>>>>>> 761bc00b
+      Dry::Types['params.hash'].weak(age: 'coercible.integer', active: 'params.bool')
     end
 
     it_behaves_like Dry::Types::Definition
