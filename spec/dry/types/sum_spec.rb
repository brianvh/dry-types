--- conflicted
+++ resolved
@@ -172,11 +172,7 @@
     end
 
     it 'supports a sum type which includes a constructor type' do
-<<<<<<< HEAD
-      type = (Dry::Types['params.nil'] | Dry::Types['params.int']).default(3)
-=======
-      type = (Dry::Types['form.nil'] | Dry::Types['form.integer']).default(3)
->>>>>>> 761bc00b
+      type = (Dry::Types['params.nil'] | Dry::Types['params.integer']).default(3)
 
       expect(type['']).to be(3)
     end
